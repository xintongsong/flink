package eu.stratosphere.sopremo.cleansing.scrubbing;

import java.util.List;

import eu.stratosphere.sopremo.expressions.EvaluationExpression;
import eu.stratosphere.sopremo.jsondatamodel.JsonNode;

public class BlackListRule extends ValidationRule {
	/**
	 * 
	 */
	private static final long serialVersionUID = 4224451859875263084L;

	private List<JsonNode> blacklistedValues;

	@SuppressWarnings("unchecked")
	public BlackListRule(List<? extends JsonNode> blacklistedValues, EvaluationExpression... targetPath) {
		super(targetPath);
		this.blacklistedValues = (List<JsonNode>) blacklistedValues;
	}

	@SuppressWarnings("unchecked")
	public BlackListRule(List<? extends JsonNode> blacklistedValues, JsonNode defaultValue,
			EvaluationExpression... targetPath) {
		super(targetPath);
		this.blacklistedValues = (List<JsonNode>) blacklistedValues;
		this.setValueCorrection(new DefaultValueCorrection(defaultValue));
	}

	@Override
	protected boolean validate(JsonNode value, ValidationContext context) {
		return !this.blacklistedValues.contains(value);
	}

<<<<<<< HEAD
	private void readObject(ObjectInputStream ois) throws IOException, ClassNotFoundException {
		ois.defaultReadObject();
		this.blacklistedValues = new ArrayList<JsonNode>();
		ArrayNode array = SopremoUtil.deserializeNode(ois, ArrayNode.class);
		for (JsonNode jsonNode : array)
			this.blacklistedValues.add(jsonNode);
	}

	private void writeObject(ObjectOutputStream oos) throws IOException {
		oos.defaultWriteObject();
		SopremoUtil.serializeNode(oos, new ArrayNode(null).addAll(this.blacklistedValues));
	}
=======
	
>>>>>>> 082f89a3
}<|MERGE_RESOLUTION|>--- conflicted
+++ resolved
@@ -32,20 +32,5 @@
 		return !this.blacklistedValues.contains(value);
 	}
 
-<<<<<<< HEAD
-	private void readObject(ObjectInputStream ois) throws IOException, ClassNotFoundException {
-		ois.defaultReadObject();
-		this.blacklistedValues = new ArrayList<JsonNode>();
-		ArrayNode array = SopremoUtil.deserializeNode(ois, ArrayNode.class);
-		for (JsonNode jsonNode : array)
-			this.blacklistedValues.add(jsonNode);
-	}
-
-	private void writeObject(ObjectOutputStream oos) throws IOException {
-		oos.defaultWriteObject();
-		SopremoUtil.serializeNode(oos, new ArrayNode(null).addAll(this.blacklistedValues));
-	}
-=======
 	
->>>>>>> 082f89a3
 }